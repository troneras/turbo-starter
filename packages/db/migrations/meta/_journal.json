{
  "version": "7",
  "dialect": "postgresql",
  "entries": [
    {
      "idx": 0,
      "version": "7",
      "when": 1752570357758,
      "tag": "0000_dry_vulture",
      "breakpoints": true
    },
    {
      "idx": 1,
      "version": "7",
      "when": 1752572596556,
      "tag": "0001_good_patch",
      "breakpoints": true
    },
    {
      "idx": 2,
      "version": "7",
      "when": 1752572998633,
      "tag": "0002_brave_shaman",
      "breakpoints": true
    },
    {
      "idx": 3,
      "version": "7",
      "when": 1752589228961,
      "tag": "0003_mean_thanos",
      "breakpoints": true
    },
    {
      "idx": 4,
      "version": "7",
      "when": 1753182331986,
      "tag": "0004_smart_golden_guardian",
      "breakpoints": true
    },
    {
      "idx": 5,
      "version": "7",
      "when": 1753182500000,
      "tag": "0005_user_search_indexes",
      "breakpoints": true
    },
    {
      "idx": 6,
      "version": "7",
<<<<<<< HEAD
      "when": 1753264950861,
      "tag": "0006_sad_rocket_raccoon",
=======
      "when": 1753439318762,
      "tag": "0006_nifty_madripoor",
>>>>>>> 72cd8914
      "breakpoints": true
    }
  ]
}<|MERGE_RESOLUTION|>--- conflicted
+++ resolved
@@ -47,13 +47,8 @@
     {
       "idx": 6,
       "version": "7",
-<<<<<<< HEAD
-      "when": 1753264950861,
-      "tag": "0006_sad_rocket_raccoon",
-=======
       "when": 1753439318762,
       "tag": "0006_nifty_madripoor",
->>>>>>> 72cd8914
       "breakpoints": true
     }
   ]
